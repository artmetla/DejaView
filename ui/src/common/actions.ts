// Copyright (C) 2018 The Android Open Source Project
//
// Licensed under the Apache License, Version 2.0 (the "License");
// you may not use this file except in compliance with the License.
// You may obtain a copy of the License at
//
//      http://www.apache.org/licenses/LICENSE-2.0
//
// Unless required by applicable law or agreed to in writing, software
// distributed under the License is distributed on an "AS IS" BASIS,
// WITHOUT WARRANTIES OR CONDITIONS OF ANY KIND, either express or implied.
// See the License for the specific language governing permissions and
// limitations under the License.

import {Draft} from 'immer';

import {assertExists, assertTrue, assertUnreachable} from '../base/logging';
import {RecordConfig} from '../controller/record_config_types';
import {globals} from '../frontend/globals';
import {
  Aggregation,
  AggregationFunction,
  TableColumn,
  tableColumnEquals,
  toggleEnabled,
} from '../frontend/pivot_table_types';
import {DebugTrackV2Config} from '../tracks/debug/slice_track';

import {randomColor} from './colorizer';
import {
  computeIntervals,
  DropDirection,
  performReordering,
} from './dragndrop_logic';
import {createEmptyState} from './empty_state';
import {DEFAULT_VIEWING_OPTION, PERF_SAMPLES_KEY} from './flamegraph_util';
import {traceEventBegin, traceEventEnd, TraceEventScope} from './metatracing';
import {
  AdbRecordingTarget,
  Area,
  CallsiteInfo,
  EngineMode,
  FlamegraphStateViewingOption,
  FtraceFilterPatch,
  LoadedConfig,
  NewEngineMode,
  OmniboxState,
  Pagination,
  PivotTableResult,
  PrimaryTrackSortKey,
  ProfileType,
  RecordingTarget,
  SCROLLING_TRACK_GROUP,
  SortDirection,
  State,
  Status,
  ThreadTrackSortKey,
  TraceTime,
  TrackSortKey,
  TrackState,
  UtidToTrackSortKey,
  VisibleState,
} from './state';
<<<<<<< HEAD
import {toNs} from './time';
=======
import {TPDuration, TPTime} from './time';
>>>>>>> bad11ba2

export const DEBUG_SLICE_TRACK_KIND = 'DebugSliceTrack';

type StateDraft = Draft<State>;

export interface AddTrackArgs {
  id?: string;
  engineId: string;
  kind: string;
  name: string;
  labels?: string[];
  trackSortKey: TrackSortKey;
  trackGroup?: string;
  config: {};
}

export interface PostedTrace {
  buffer: ArrayBuffer;
  title: string;
  fileName?: string;
  url?: string;
  uuid?: string;
  localOnly?: boolean;
  keepApiOpen?: boolean;
}

export interface PostedScrollToRange {
<<<<<<< HEAD
  timeStart: number;
  timeEnd: number;
=======
  timeStart: TPTime;
  timeEnd: TPTime;
>>>>>>> bad11ba2
  viewPercentage?: number;
}

function clearTraceState(state: StateDraft) {
  const nextId = state.nextId;
  const recordConfig = state.recordConfig;
  const recordingTarget = state.recordingTarget;
  const fetchChromeCategories = state.fetchChromeCategories;
  const extensionInstalled = state.extensionInstalled;
  const availableAdbDevices = state.availableAdbDevices;
  const chromeCategories = state.chromeCategories;
  const newEngineMode = state.newEngineMode;

  Object.assign(state, createEmptyState());
  state.nextId = nextId;
  state.recordConfig = recordConfig;
  state.recordingTarget = recordingTarget;
  state.fetchChromeCategories = fetchChromeCategories;
  state.extensionInstalled = extensionInstalled;
  state.availableAdbDevices = availableAdbDevices;
  state.chromeCategories = chromeCategories;
  state.newEngineMode = newEngineMode;
}

function generateNextId(draft: StateDraft): string {
  const nextId = String(Number(draft.nextId) + 1);
  draft.nextId = nextId;
  return nextId;
}

// A helper to clean the state for a given removeable track.
// This is not exported as action to make it clear that not all
// tracks are removeable.
function removeTrack(state: StateDraft, trackId: string) {
  const track = state.tracks[trackId];
  delete state.tracks[trackId];

  const removeTrackId = (arr: string[]) => {
    const index = arr.indexOf(trackId);
    if (index !== -1) arr.splice(index, 1);
  };

  if (track.trackGroup === SCROLLING_TRACK_GROUP) {
    removeTrackId(state.scrollingTracks);
  } else if (track.trackGroup !== undefined) {
    removeTrackId(state.trackGroups[track.trackGroup].tracks);
  }
  state.pinnedTracks = state.pinnedTracks.filter((id) => id !== trackId);
}

let statusTraceEvent: TraceEventScope|undefined;

export const StateActions = {

  openTraceFromFile(state: StateDraft, args: {file: File}): void {
    clearTraceState(state);
    const id = generateNextId(state);
    state.engine = {
      id,
      ready: false,
      source: {type: 'FILE', file: args.file},
    };
  },

  openTraceFromBuffer(state: StateDraft, args: PostedTrace): void {
    clearTraceState(state);
    const id = generateNextId(state);
    state.engine = {
      id,
      ready: false,
      source: {type: 'ARRAY_BUFFER', ...args},
    };
  },

  openTraceFromUrl(state: StateDraft, args: {url: string}): void {
    clearTraceState(state);
    const id = generateNextId(state);
    state.engine = {
      id,
      ready: false,
      source: {type: 'URL', url: args.url},
    };
  },

  openTraceFromHttpRpc(state: StateDraft, _args: {}): void {
    clearTraceState(state);
    const id = generateNextId(state);
    state.engine = {
      id,
      ready: false,
      source: {type: 'HTTP_RPC'},
    };
  },

  setTraceUuid(state: StateDraft, args: {traceUuid: string}) {
    state.traceUuid = args.traceUuid;
  },

  fillUiTrackIdByTraceTrackId(
      state: StateDraft, trackState: TrackState, uiTrackId: string) {
    const namespace = (trackState.config as {namespace?: string}).namespace;
    if (namespace !== undefined) return;

    const setUiTrackId = (trackId: number, uiTrackId: string) => {
      if (state.uiTrackIdByTraceTrackId[trackId] !== undefined &&
          state.uiTrackIdByTraceTrackId[trackId] !== uiTrackId) {
        throw new Error(`Trying to map track id ${trackId} to UI track ${
            uiTrackId}, already mapped to ${
            state.uiTrackIdByTraceTrackId[trackId]}`);
      }
      state.uiTrackIdByTraceTrackId[trackId] = uiTrackId;
    };

    const config = trackState.config as {trackId: number};
    if (config.trackId !== undefined) {
      setUiTrackId(config.trackId, uiTrackId);
      return;
    }

    const multiple = trackState.config as {trackIds: number[]};
    if (multiple.trackIds !== undefined) {
      for (const trackId of multiple.trackIds) {
        setUiTrackId(trackId, uiTrackId);
      }
    }
  },

  addTracks(state: StateDraft, args: {tracks: AddTrackArgs[]}) {
    args.tracks.forEach((track) => {
      const id = track.id === undefined ? generateNextId(state) : track.id;
      track.id = id;
      state.tracks[id] = track as TrackState;
      this.fillUiTrackIdByTraceTrackId(state, track as TrackState, id);
      if (track.trackGroup === SCROLLING_TRACK_GROUP) {
        state.scrollingTracks.push(id);
      } else if (track.trackGroup !== undefined) {
        assertExists(state.trackGroups[track.trackGroup]).tracks.push(id);
      }
    });
  },

  setUtidToTrackSortKey(
      state: StateDraft, args: {threadOrderingMetadata: UtidToTrackSortKey}) {
    state.utidToThreadSortKey = args.threadOrderingMetadata;
  },

  addTrack(state: StateDraft, args: {
    id?: string; engineId: string; kind: string; name: string;
    trackGroup?: string; config: {}; trackSortKey: TrackSortKey;
  }): void {
    const id = args.id !== undefined ? args.id : generateNextId(state);
    state.tracks[id] = {
      id,
      engineId: args.engineId,
      kind: args.kind,
      name: args.name,
      trackSortKey: args.trackSortKey,
      trackGroup: args.trackGroup,
      config: args.config,
    };
    this.fillUiTrackIdByTraceTrackId(state, state.tracks[id], id);
    if (args.trackGroup === SCROLLING_TRACK_GROUP) {
      state.scrollingTracks.push(id);
    } else if (args.trackGroup !== undefined) {
      assertExists(state.trackGroups[args.trackGroup]).tracks.push(id);
    }
  },

  addTrackGroup(
      state: StateDraft,
      // Define ID in action so a track group can be referred to without running
      // the reducer.
      args: {
        engineId: string; name: string; id: string; summaryTrackId: string;
        collapsed: boolean;
      }): void {
    state.trackGroups[args.id] = {
      engineId: args.engineId,
      name: args.name,
      id: args.id,
      collapsed: args.collapsed,
      tracks: [args.summaryTrackId],
    };
  },

  addDebugTrack(
      state: StateDraft,
      args: {engineId: string, name: string, config: DebugTrackV2Config}):
      void {
        if (state.debugTrackId !== undefined) return;
        const trackId = generateNextId(state);
        this.addTrack(state, {
          id: trackId,
          engineId: args.engineId,
          kind: DEBUG_SLICE_TRACK_KIND,
          name: args.name,
          trackSortKey: PrimaryTrackSortKey.DEBUG_SLICE_TRACK,
          trackGroup: SCROLLING_TRACK_GROUP,
          config: args.config,
        });
        this.toggleTrackPinned(state, {trackId});
      },

  removeDebugTrack(state: StateDraft, args: {trackId: string}): void {
    const track = state.tracks[args.trackId];
    assertTrue(track.kind === DEBUG_SLICE_TRACK_KIND);
    removeTrack(state, args.trackId);
<<<<<<< HEAD
  },

  removeVisualisedArgTracks(state: StateDraft, args: {trackIds: string[]}) {
    for (const trackId of args.trackIds) {
      const track = state.tracks[trackId];

      const namespace = (track.config as {namespace?: string}).namespace;
      if (namespace === undefined) {
        throw new Error(
            'All visualised arg tracks should have non-empty namespace');
      }

      removeTrack(state, trackId);
    }
  },

=======
  },

  removeVisualisedArgTracks(state: StateDraft, args: {trackIds: string[]}) {
    for (const trackId of args.trackIds) {
      const track = state.tracks[trackId];

      const namespace = (track.config as {namespace?: string}).namespace;
      if (namespace === undefined) {
        throw new Error(
            'All visualised arg tracks should have non-empty namespace');
      }

      removeTrack(state, trackId);
    }
  },

>>>>>>> bad11ba2
  maybeExpandOnlyTrackGroup(state: StateDraft, _: {}): void {
    const trackGroups = Object.values(state.trackGroups);
    if (trackGroups.length === 1) {
      trackGroups[0].collapsed = false;
    }
  },

  sortThreadTracks(state: StateDraft, _: {}) {
    const getFullKey = (a: string) => {
      const track = state.tracks[a];
      const threadTrackSortKey = track.trackSortKey as ThreadTrackSortKey;
      if (threadTrackSortKey.utid === undefined) {
        const sortKey = track.trackSortKey as PrimaryTrackSortKey;
        return [
          sortKey,
          0,
          0,
          0,
        ];
      }
      const threadSortKey = state.utidToThreadSortKey[threadTrackSortKey.utid];
      return [
        threadSortKey ? threadSortKey.sortKey :
                        PrimaryTrackSortKey.ORDINARY_THREAD,
        threadSortKey && threadSortKey.tid !== undefined ? threadSortKey.tid :
                                                           Number.MAX_VALUE,
        threadTrackSortKey.utid,
        threadTrackSortKey.priority,
      ];
    };

    // Use a numeric collator so threads are sorted as T1, T2, ..., T10, T11,
    // rather than T1, T10, T11, ..., T2, T20, T21 .
    const coll = new Intl.Collator([], {sensitivity: 'base', numeric: true});
    for (const group of Object.values(state.trackGroups)) {
      group.tracks.sort((a: string, b: string) => {
        const aRank = getFullKey(a);
        const bRank = getFullKey(b);
        for (let i = 0; i < aRank.length; i++) {
          if (aRank[i] !== bRank[i]) return aRank[i] - bRank[i];
        }

        const aName = state.tracks[a].name.toLocaleLowerCase();
        const bName = state.tracks[b].name.toLocaleLowerCase();
        return coll.compare(aName, bName);
      });
    }
  },

  updateAggregateSorting(
      state: StateDraft, args: {id: string, column: string}) {
    let prefs = state.aggregatePreferences[args.id];
    if (!prefs) {
      prefs = {id: args.id};
      state.aggregatePreferences[args.id] = prefs;
    }

    if (!prefs.sorting || prefs.sorting.column !== args.column) {
      // No sorting set for current column.
      state.aggregatePreferences[args.id].sorting = {
        column: args.column,
        direction: 'DESC',
      };
    } else if (prefs.sorting.direction === 'DESC') {
      // Toggle the direction if the column is currently sorted.
      state.aggregatePreferences[args.id].sorting = {
        column: args.column,
        direction: 'ASC',
      };
    } else {
      // If direction is currently 'ASC' toggle to no sorting.
      state.aggregatePreferences[args.id].sorting = undefined;
    }
  },

  setVisibleTracks(state: StateDraft, args: {tracks: string[]}) {
    state.visibleTracks = args.tracks;
  },

  updateTrackConfig(state: StateDraft, args: {id: string, config: {}}) {
    if (state.tracks[args.id] === undefined) return;
    state.tracks[args.id].config = args.config;
  },

  moveTrack(
      state: StateDraft,
      args: {srcId: string; op: 'before' | 'after', dstId: string}): void {
    const moveWithinTrackList = (trackList: string[]) => {
      const newList: string[] = [];
      for (let i = 0; i < trackList.length; i++) {
        const curTrackId = trackList[i];
        if (curTrackId === args.dstId && args.op === 'before') {
          newList.push(args.srcId);
        }
        if (curTrackId !== args.srcId) {
          newList.push(curTrackId);
        }
        if (curTrackId === args.dstId && args.op === 'after') {
          newList.push(args.srcId);
        }
      }
      trackList.splice(0);
      newList.forEach((x) => {
        trackList.push(x);
      });
    };

    moveWithinTrackList(state.pinnedTracks);
    moveWithinTrackList(state.scrollingTracks);
  },

  toggleTrackPinned(state: StateDraft, args: {trackId: string}): void {
    const id = args.trackId;
    const isPinned = state.pinnedTracks.includes(id);
    const trackGroup = assertExists(state.tracks[id]).trackGroup;

    if (isPinned) {
      state.pinnedTracks.splice(state.pinnedTracks.indexOf(id), 1);
      if (trackGroup === SCROLLING_TRACK_GROUP) {
        state.scrollingTracks.unshift(id);
      }
    } else {
      if (trackGroup === SCROLLING_TRACK_GROUP) {
        state.scrollingTracks.splice(state.scrollingTracks.indexOf(id), 1);
      }
      state.pinnedTracks.push(id);
    }
  },

  toggleTrackGroupCollapsed(state: StateDraft, args: {trackGroupId: string}):
      void {
        const id = args.trackGroupId;
        const trackGroup = assertExists(state.trackGroups[id]);
        trackGroup.collapsed = !trackGroup.collapsed;
      },

  requestTrackReload(state: StateDraft, _: {}) {
    if (state.lastTrackReloadRequest) {
      state.lastTrackReloadRequest++;
    } else {
      state.lastTrackReloadRequest = 1;
    }
  },

  // TODO(hjd): engine.ready should be a published thing. If it's part
  // of the state it interacts badly with permalinks.
  setEngineReady(
      state: StateDraft,
      args: {engineId: string; ready: boolean, mode: EngineMode}): void {
    const engine = state.engine;
    if (engine === undefined || engine.id !== args.engineId) {
      return;
    }
    engine.ready = args.ready;
    engine.mode = args.mode;
  },

  setNewEngineMode(state: StateDraft, args: {mode: NewEngineMode}): void {
    state.newEngineMode = args.mode;
  },

  // Marks all engines matching the given |mode| as failed.
  setEngineFailed(state: StateDraft, args: {mode: EngineMode; failure: string}):
      void {
        if (state.engine !== undefined && state.engine.mode === args.mode) {
          state.engine.failed = args.failure;
        }
      },

  createPermalink(state: StateDraft, args: {isRecordingConfig: boolean}): void {
    state.permalink = {
      requestId: generateNextId(state),
      hash: undefined,
      isRecordingConfig: args.isRecordingConfig,
    };
  },

  setPermalink(state: StateDraft, args: {requestId: string; hash: string}):
      void {
        // Drop any links for old requests.
        if (state.permalink.requestId !== args.requestId) return;
        state.permalink = args;
      },

  loadPermalink(state: StateDraft, args: {hash: string}): void {
    state.permalink = {requestId: generateNextId(state), hash: args.hash};
  },

  clearPermalink(state: StateDraft, _: {}): void {
    state.permalink = {};
  },

  setTraceTime(state: StateDraft, args: TraceTime): void {
    state.traceTime = args;
  },

  updateStatus(state: StateDraft, args: Status): void {
    if (statusTraceEvent) {
      traceEventEnd(statusTraceEvent);
    }
    statusTraceEvent = traceEventBegin(args.msg);
    state.status = args;
  },

  // TODO(hjd): Remove setState - it causes problems due to reuse of ids.
  setState(state: StateDraft, args: {newState: State}): void {
    for (const key of Object.keys(state)) {
      delete (state as any)[key];
    }
    for (const key of Object.keys(args.newState)) {
      (state as any)[key] = (args.newState as any)[key];
    }

    // If we're loading from a permalink then none of the engines can
    // possibly be ready:
    if (state.engine !== undefined) {
      state.engine.ready = false;
    }
  },

  setRecordConfig(
      state: StateDraft,
      args: {config: RecordConfig, configType?: LoadedConfig}): void {
    state.recordConfig = args.config;
    state.lastLoadedConfig = args.configType || {type: 'NONE'};
  },

  selectNote(state: StateDraft, args: {id: string}): void {
    if (args.id) {
      state.currentSelection = {
        kind: 'NOTE',
        id: args.id,
      };
    }
  },

  addAutomaticNote(
      state: StateDraft,
<<<<<<< HEAD
      args: {timestamp: number, color: string, text: string}): void {
=======
      args: {timestamp: TPTime, color: string, text: string}): void {
>>>>>>> bad11ba2
    const id = generateNextId(state);
    state.notes[id] = {
      noteType: 'DEFAULT',
      id,
      timestamp: args.timestamp,
      color: args.color,
      text: args.text,
    };
  },

<<<<<<< HEAD
  addNote(state: StateDraft, args: {timestamp: number, color: string}): void {
=======
  addNote(state: StateDraft, args: {timestamp: TPTime, color: string}): void {
>>>>>>> bad11ba2
    const id = generateNextId(state);
    state.notes[id] = {
      noteType: 'DEFAULT',
      id,
      timestamp: args.timestamp,
      color: args.color,
      text: '',
    };
    this.selectNote(state, {id});
  },

  markCurrentArea(
      state: StateDraft, args: {color: string, persistent: boolean}):
      void {
        if (state.currentSelection === null ||
            state.currentSelection.kind !== 'AREA') {
          return;
        }
        const id = args.persistent ? generateNextId(state) : '0';
        const color = args.persistent ? args.color : '#344596';
        state.notes[id] = {
          noteType: 'AREA',
          id,
          areaId: state.currentSelection.areaId,
          color,
          text: '',
        };
        state.currentSelection.noteId = id;
      },

  toggleMarkCurrentArea(state: StateDraft, args: {persistent: boolean}) {
    const selection = state.currentSelection;
    if (selection != null && selection.kind === 'AREA' &&
        selection.noteId !== undefined) {
      this.removeNote(state, {id: selection.noteId});
    } else {
      const color = randomColor();
      this.markCurrentArea(state, {color, persistent: args.persistent});
    }
  },

  markArea(state: StateDraft, args: {area: Area, persistent: boolean}): void {
<<<<<<< HEAD
    const areaId = generateNextId(state);
    assertTrue(args.area.endSec >= args.area.startSec);
    state.areas[areaId] = {
      id: areaId,
      startSec: args.area.startSec,
      endSec: args.area.endSec,
      tracks: args.area.tracks,
    };
=======
    const {start, end, tracks} = args.area;
    assertTrue(start <= end);
    const areaId = generateNextId(state);
    state.areas[areaId] = {id: areaId, start, end, tracks};
>>>>>>> bad11ba2
    const noteId = args.persistent ? generateNextId(state) : '0';
    const color = args.persistent ? randomColor() : '#344596';
    state.notes[noteId] = {
      noteType: 'AREA',
      id: noteId,
      areaId,
      color,
      text: '',
    };
  },

  changeNoteColor(state: StateDraft, args: {id: string, newColor: string}):
      void {
        const note = state.notes[args.id];
        if (note === undefined) return;
        note.color = args.newColor;
      },

  changeNoteText(state: StateDraft, args: {id: string, newText: string}): void {
    const note = state.notes[args.id];
    if (note === undefined) return;
    note.text = args.newText;
  },

  removeNote(state: StateDraft, args: {id: string}): void {
    if (state.notes[args.id] === undefined) return;
    delete state.notes[args.id];
    // For regular notes, we clear the current selection but for an area note
    // we only want to clear the note/marking and leave the area selected.
    if (state.currentSelection === null) return;
    if (state.currentSelection.kind === 'NOTE' &&
        state.currentSelection.id === args.id) {
      state.currentSelection = null;
    } else if (
        state.currentSelection.kind === 'AREA' &&
        state.currentSelection.noteId === args.id) {
      state.currentSelection.noteId = undefined;
    }
  },

  selectSlice(
      state: StateDraft,
      args: {id: number, trackId: string, scroll?: boolean}): void {
    state.currentSelection = {
      kind: 'SLICE',
      id: args.id,
      trackId: args.trackId,
    };
    state.pendingScrollId = args.scroll ? args.id : undefined;
  },

  selectCounter(
      state: StateDraft,
      args: {leftTs: TPTime, rightTs: TPTime, id: number, trackId: string}):
      void {
        state.currentSelection = {
          kind: 'COUNTER',
          leftTs: args.leftTs,
          rightTs: args.rightTs,
          id: args.id,
          trackId: args.trackId,
        };
      },

  selectHeapProfile(
      state: StateDraft,
<<<<<<< HEAD
      args: {id: number, upid: number, ts: number, type: ProfileType}): void {
=======
      args: {id: number, upid: number, ts: TPTime, type: ProfileType}): void {
>>>>>>> bad11ba2
    state.currentSelection = {
      kind: 'HEAP_PROFILE',
      id: args.id,
      upid: args.upid,
      ts: args.ts,
      type: args.type,
    };
    this.openFlamegraph(state, {
      type: args.type,
      start: state.traceTime.start,
      end: args.ts,
      upids: [args.upid],
      viewingOption: DEFAULT_VIEWING_OPTION,
    });
  },

  selectPerfSamples(state: StateDraft, args: {
    id: number,
    upid: number,
<<<<<<< HEAD
    leftTs: number,
    rightTs: number,
=======
    leftTs: TPTime,
    rightTs: TPTime,
>>>>>>> bad11ba2
    type: ProfileType
  }): void {
    state.currentSelection = {
      kind: 'PERF_SAMPLES',
      id: args.id,
      upid: args.upid,
      leftTs: args.leftTs,
      rightTs: args.rightTs,
      type: args.type,
    };
    this.openFlamegraph(state, {
      type: args.type,
<<<<<<< HEAD
      startNs: args.leftTs,
      endNs: args.rightTs,
=======
      start: args.leftTs,
      end: args.rightTs,
>>>>>>> bad11ba2
      upids: [args.upid],
      viewingOption: PERF_SAMPLES_KEY,
    });
  },

  openFlamegraph(state: StateDraft, args: {
    upids: number[],
<<<<<<< HEAD
    startNs: number,
    endNs: number,
=======
    start: TPTime,
    end: TPTime,
>>>>>>> bad11ba2
    type: ProfileType,
    viewingOption: FlamegraphStateViewingOption
  }): void {
    state.currentFlamegraphState = {
      kind: 'FLAMEGRAPH_STATE',
      upids: args.upids,
      start: args.start,
      end: args.end,
      type: args.type,
      viewingOption: args.viewingOption,
      focusRegex: '',
    };
  },

  selectCpuProfileSample(
      state: StateDraft, args: {id: number, utid: number, ts: number}): void {
    state.currentSelection = {
      kind: 'CPU_PROFILE_SAMPLE',
      id: args.id,
      utid: args.utid,
      ts: args.ts,
    };
  },

  expandFlamegraphState(
      state: StateDraft, args: {expandedCallsite?: CallsiteInfo}): void {
    if (state.currentFlamegraphState === null) return;
    state.currentFlamegraphState.expandedCallsite = args.expandedCallsite;
  },

  changeViewFlamegraphState(
      state: StateDraft, args: {viewingOption: FlamegraphStateViewingOption}):
      void {
        if (state.currentFlamegraphState === null) return;
        state.currentFlamegraphState.viewingOption = args.viewingOption;
      },

  changeFocusFlamegraphState(state: StateDraft, args: {focusRegex: string}):
      void {
        if (state.currentFlamegraphState === null) return;
        state.currentFlamegraphState.focusRegex = args.focusRegex;
      },

  selectChromeSlice(
      state: StateDraft,
      args: {id: number, trackId: string, table: string, scroll?: boolean}):
      void {
        state.currentSelection = {
          kind: 'CHROME_SLICE',
          id: args.id,
          trackId: args.trackId,
          table: args.table,
        };
        state.pendingScrollId = args.scroll ? args.id : undefined;
      },

  selectDebugSlice(state: StateDraft, args: {
    id: number,
    sqlTableName: string,
<<<<<<< HEAD
    startS: number,
    durationS: number,
=======
    start: TPTime,
    duration: TPDuration,
>>>>>>> bad11ba2
    trackId: string,
  }): void {
    state.currentSelection = {
      kind: 'DEBUG_SLICE',
      id: args.id,
      sqlTableName: args.sqlTableName,
<<<<<<< HEAD
      startS: args.startS,
      durationS: args.durationS,
=======
      start: args.start,
      duration: args.duration,
      trackId: args.trackId,
    };
  },

  selectTopLevelScrollSlice(state: StateDraft, args: {
    id: number,
    sqlTableName: string,
    start: TPTime,
    duration: TPTime,
    trackId: string,
  }): void {
    state.currentSelection = {
      kind: 'TOP_LEVEL_SCROLL',
      id: args.id,
      sqlTableName: args.sqlTableName,
      start: args.start,
      duration: args.duration,
>>>>>>> bad11ba2
      trackId: args.trackId,
    };
  },

  clearPendingScrollId(state: StateDraft, _: {}): void {
    state.pendingScrollId = undefined;
  },

  selectThreadState(state: StateDraft, args: {id: number, trackId: string}):
      void {
        state.currentSelection = {
          kind: 'THREAD_STATE',
          id: args.id,
          trackId: args.trackId,
        };
      },

  selectLog(
      state: StateDraft, args: {id: number, trackId: string, scroll?: boolean}):
      void {
        state.currentSelection = {
          kind: 'LOG',
          id: args.id,
          trackId: args.trackId,
        };
        state.pendingScrollId = args.scroll ? args.id : undefined;
      },

  deselect(state: StateDraft, _: {}): void {
    state.currentSelection = null;
  },

  updateLogsPagination(state: StateDraft, args: Pagination): void {
    state.logsPagination = args;
  },

  updateFtracePagination(state: StateDraft, args: Pagination): void {
    state.ftracePagination = args;
  },

  updateFtraceFilter(state: StateDraft, patch: FtraceFilterPatch) {
    const {excludedNames: diffs} = patch;
    const excludedNames = state.ftraceFilter.excludedNames;
    for (const [addRemove, name] of diffs) {
      switch (addRemove) {
        case 'add':
          if (!excludedNames.some((excluded: string) => excluded === name)) {
            excludedNames.push(name);
          }
          break;
        case 'remove':
          state.ftraceFilter.excludedNames =
              state.ftraceFilter.excludedNames.filter(
                  (excluded: string) => excluded !== name);
          break;
        default:
          assertUnreachable(addRemove);
          break;
      }
    }
  },

  startRecording(state: StateDraft, _: {}): void {
    state.recordingInProgress = true;
    state.lastRecordingError = undefined;
    state.recordingCancelled = false;
  },

  stopRecording(state: StateDraft, _: {}): void {
    state.recordingInProgress = false;
  },

  cancelRecording(state: StateDraft, _: {}): void {
    state.recordingInProgress = false;
    state.recordingCancelled = true;
  },

  setExtensionAvailable(state: StateDraft, args: {available: boolean}): void {
    state.extensionInstalled = args.available;
  },

  setRecordingTarget(state: StateDraft, args: {target: RecordingTarget}): void {
    state.recordingTarget = args.target;
  },

  setFetchChromeCategories(state: StateDraft, args: {fetch: boolean}): void {
    state.fetchChromeCategories = args.fetch;
  },

  setAvailableAdbDevices(
      state: StateDraft, args: {devices: AdbRecordingTarget[]}): void {
    state.availableAdbDevices = args.devices;
  },

  setOmnibox(state: StateDraft, args: OmniboxState): void {
    state.omniboxState = args;
  },

  selectArea(state: StateDraft, args: {area: Area}): void {
<<<<<<< HEAD
    const areaId = generateNextId(state);
    assertTrue(args.area.endSec >= args.area.startSec);
    state.areas[areaId] = {
      id: areaId,
      startSec: args.area.startSec,
      endSec: args.area.endSec,
      tracks: args.area.tracks,
    };
=======
    const {start, end, tracks} = args.area;
    assertTrue(start <= end);
    const areaId = generateNextId(state);
    state.areas[areaId] = {id: areaId, start, end, tracks};
>>>>>>> bad11ba2
    state.currentSelection = {kind: 'AREA', areaId};
  },

  editArea(state: StateDraft, args: {area: Area, areaId: string}): void {
<<<<<<< HEAD
    assertTrue(args.area.endSec >= args.area.startSec);
    state.areas[args.areaId] = {
      id: args.areaId,
      startSec: args.area.startSec,
      endSec: args.area.endSec,
      tracks: args.area.tracks,
    };
=======
    const {start, end, tracks} = args.area;
    assertTrue(start <= end);
    state.areas[args.areaId] = {id: args.areaId, start, end, tracks};
>>>>>>> bad11ba2
  },

  reSelectArea(state: StateDraft, args: {areaId: string, noteId: string}):
      void {
        state.currentSelection = {
          kind: 'AREA',
          areaId: args.areaId,
          noteId: args.noteId,
        };
      },

  toggleTrackSelection(
      state: StateDraft, args: {id: string, isTrackGroup: boolean}) {
    const selection = state.currentSelection;
    if (selection === null || selection.kind !== 'AREA') return;
    const areaId = selection.areaId;
    const index = state.areas[areaId].tracks.indexOf(args.id);
    if (index > -1) {
      state.areas[areaId].tracks.splice(index, 1);
      if (args.isTrackGroup) {  // Also remove all child tracks.
        for (const childTrack of state.trackGroups[args.id].tracks) {
          const childIndex = state.areas[areaId].tracks.indexOf(childTrack);
          if (childIndex > -1) {
            state.areas[areaId].tracks.splice(childIndex, 1);
          }
        }
      }
    } else {
      state.areas[areaId].tracks.push(args.id);
      if (args.isTrackGroup) {  // Also add all child tracks.
        for (const childTrack of state.trackGroups[args.id].tracks) {
          if (!state.areas[areaId].tracks.includes(childTrack)) {
            state.areas[areaId].tracks.push(childTrack);
          }
        }
      }
    }
    // It's super unexpected that |toggleTrackSelection| does not cause
    // selection to be updated and this leads to bugs for people who do:
    // if (oldSelection !== state.selection) etc.
    // To solve this re-create the selection object here:
    state.currentSelection = Object.assign({}, state.currentSelection);
  },

  setVisibleTraceTime(state: StateDraft, args: VisibleState): void {
    state.frontendLocalState.visibleState = {...args};
  },

  setChromeCategories(state: StateDraft, args: {categories: string[]}): void {
    state.chromeCategories = args.categories;
  },

  setLastRecordingError(state: StateDraft, args: {error?: string}): void {
    state.lastRecordingError = args.error;
    state.recordingStatus = undefined;
  },

  setRecordingStatus(state: StateDraft, args: {status?: string}): void {
    state.recordingStatus = args.status;
    state.lastRecordingError = undefined;
  },

  requestSelectedMetric(state: StateDraft, _: {}): void {
    if (!state.metrics.availableMetrics) throw Error('No metrics available');
    if (state.metrics.selectedIndex === undefined) {
      throw Error('No metric selected');
    }
    state.metrics.requestedMetric =
        state.metrics.availableMetrics[state.metrics.selectedIndex];
  },

  resetMetricRequest(state: StateDraft, args: {name: string}): void {
    if (state.metrics.requestedMetric !== args.name) return;
    state.metrics.requestedMetric = undefined;
  },

  setAvailableMetrics(state: StateDraft, args: {availableMetrics: string[]}):
      void {
        state.metrics.availableMetrics = args.availableMetrics;
        if (args.availableMetrics.length > 0) state.metrics.selectedIndex = 0;
      },

  setMetricSelectedIndex(state: StateDraft, args: {index: number}): void {
    if (!state.metrics.availableMetrics ||
        args.index >= state.metrics.availableMetrics.length) {
      throw Error('metric selection out of bounds');
    }
    state.metrics.selectedIndex = args.index;
  },

  togglePerfDebug(state: StateDraft, _: {}): void {
    state.perfDebug = !state.perfDebug;
  },

  toggleSidebar(state: StateDraft, _: {}): void {
    state.sidebarVisible = !state.sidebarVisible;
  },

  setHoveredUtidAndPid(state: StateDraft, args: {utid: number, pid: number}) {
    state.hoveredPid = args.pid;
    state.hoveredUtid = args.utid;
  },

  setHighlightedSliceId(state: StateDraft, args: {sliceId: number}) {
    state.highlightedSliceId = args.sliceId;
  },

  setHighlightedFlowLeftId(state: StateDraft, args: {flowId: number}) {
    state.focusedFlowIdLeft = args.flowId;
  },

  setHighlightedFlowRightId(state: StateDraft, args: {flowId: number}) {
    state.focusedFlowIdRight = args.flowId;
  },

  setSearchIndex(state: StateDraft, args: {index: number}) {
    state.searchIndex = args.index;
  },

<<<<<<< HEAD
  setHoverCursorTimestamp(state: StateDraft, args: {ts: number}) {
=======
  setHoverCursorTimestamp(state: StateDraft, args: {ts: TPTime}) {
>>>>>>> bad11ba2
    state.hoverCursorTimestamp = args.ts;
  },

  setHoveredNoteTimestamp(state: StateDraft, args: {ts: TPTime}) {
    state.hoveredNoteTimestamp = args.ts;
  },

  setCurrentTab(state: StateDraft, args: {tab: string|undefined}) {
    state.currentTab = args.tab;
  },

  toggleAllTrackGroups(state: StateDraft, args: {collapsed: boolean}) {
    for (const group of Object.values(state.trackGroups)) {
      group.collapsed = args.collapsed;
    }
  },

  clearAllPinnedTracks(state: StateDraft, _: {}) {
    if (state.pinnedTracks.length > 0) {
      // Clear pinnedTracks array
      state.pinnedTracks.length = 0;
    }
  },

  togglePivotTable(state: StateDraft, args: {areaId: string|null}) {
    state.nonSerializableState.pivotTable.selectionArea = args.areaId === null ?
        undefined :
        {areaId: args.areaId, tracks: globals.state.areas[args.areaId].tracks};
    if (args.areaId !==
        state.nonSerializableState.pivotTable.selectionArea?.areaId) {
      state.nonSerializableState.pivotTable.queryResult = null;
    }
  },

  setPivotStateQueryResult(
      state: StateDraft, args: {queryResult: PivotTableResult|null}) {
    state.nonSerializableState.pivotTable.queryResult = args.queryResult;
  },

  setPivotTableConstrainToArea(state: StateDraft, args: {constrain: boolean}) {
    state.nonSerializableState.pivotTable.constrainToArea = args.constrain;
  },

  dismissFlamegraphModal(state: StateDraft, _: {}) {
    state.flamegraphModalDismissed = true;
  },

  addPivotTableAggregation(
      state: StateDraft, args: {aggregation: Aggregation, after: number}) {
    state.nonSerializableState.pivotTable.selectedAggregations.splice(
        args.after, 0, args.aggregation);
  },

  removePivotTableAggregation(state: StateDraft, args: {index: number}) {
    state.nonSerializableState.pivotTable.selectedAggregations.splice(
        args.index, 1);
  },

  setPivotTableQueryRequested(
      state: StateDraft, args: {queryRequested: boolean}) {
    state.nonSerializableState.pivotTable.queryRequested = args.queryRequested;
  },
<<<<<<< HEAD

  setPivotTablePivotSelected(
      state: StateDraft, args: {column: TableColumn, selected: boolean}) {
    toggleEnabled(
        tableColumnEquals,
        state.nonSerializableState.pivotTable.selectedPivots,
        args.column,
        args.selected);
  },

  setPivotTableAggregationFunction(
      state: StateDraft, args: {index: number, function: AggregationFunction}) {
    state.nonSerializableState.pivotTable.selectedAggregations[args.index]
        .aggregationFunction = args.function;
  },

=======

  setPivotTablePivotSelected(
      state: StateDraft, args: {column: TableColumn, selected: boolean}) {
    toggleEnabled(
        tableColumnEquals,
        state.nonSerializableState.pivotTable.selectedPivots,
        args.column,
        args.selected);
  },

  setPivotTableAggregationFunction(
      state: StateDraft, args: {index: number, function: AggregationFunction}) {
    state.nonSerializableState.pivotTable.selectedAggregations[args.index]
        .aggregationFunction = args.function;
  },

>>>>>>> bad11ba2
  setPivotTableSortColumn(
      state: StateDraft,
      args: {aggregationIndex: number, order: SortDirection}) {
    state.nonSerializableState.pivotTable.selectedAggregations =
        state.nonSerializableState.pivotTable.selectedAggregations.map(
            (agg, index) => ({
              column: agg.column,
              aggregationFunction: agg.aggregationFunction,
              sortDirection: (index === args.aggregationIndex) ? args.order :
                                                                 undefined,
            }));
  },

  addVisualisedArg(state: StateDraft, args: {argName: string}) {
    if (!state.visualisedArgs.includes(args.argName)) {
      state.visualisedArgs.push(args.argName);
    }
  },
<<<<<<< HEAD

  removeVisualisedArg(state: StateDraft, args: {argName: string}) {
    state.visualisedArgs =
        state.visualisedArgs.filter((val) => val !== args.argName);
  },

  setPivotTableArgumentNames(
      state: StateDraft, args: {argumentNames: string[]}) {
    state.nonSerializableState.pivotTable.argumentNames = args.argumentNames;
  },

=======

  removeVisualisedArg(state: StateDraft, args: {argName: string}) {
    state.visualisedArgs =
        state.visualisedArgs.filter((val) => val !== args.argName);
  },

  setPivotTableArgumentNames(
      state: StateDraft, args: {argumentNames: string[]}) {
    state.nonSerializableState.pivotTable.argumentNames = args.argumentNames;
  },

>>>>>>> bad11ba2
  changePivotTablePivotOrder(
      state: StateDraft,
      args: {from: number, to: number, direction: DropDirection}) {
    const pivots = state.nonSerializableState.pivotTable.selectedPivots;
    state.nonSerializableState.pivotTable.selectedPivots = performReordering(
        computeIntervals(pivots.length, args.from, args.to, args.direction),
        pivots);
  },

  changePivotTableAggregationOrder(
      state: StateDraft,
      args: {from: number, to: number, direction: DropDirection}) {
    const aggregations =
        state.nonSerializableState.pivotTable.selectedAggregations;
    state.nonSerializableState.pivotTable.selectedAggregations =
        performReordering(
            computeIntervals(
                aggregations.length, args.from, args.to, args.direction),
            aggregations);
  },

  setMinimumLogLevel(state: StateDraft, args: {minimumLevel: number}) {
    state.logFilteringCriteria.minimumLevel = args.minimumLevel;
  },

  addLogTag(state: StateDraft, args: {tag: string}) {
    if (!state.logFilteringCriteria.tags.includes(args.tag)) {
      state.logFilteringCriteria.tags.push(args.tag);
    }
  },

  removeLogTag(state: StateDraft, args: {tag: string}) {
    state.logFilteringCriteria.tags =
        state.logFilteringCriteria.tags.filter((t) => t !== args.tag);
  },

  updateLogFilterText(state: StateDraft, args: {textEntry: string}) {
    state.logFilteringCriteria.textEntry = args.textEntry;
  },

  toggleCollapseByTextEntry(state: StateDraft, _: {}) {
    state.logFilteringCriteria.hideNonMatching =
        !state.logFilteringCriteria.hideNonMatching;
  },
};

// When we are on the frontend side, we don't really want to execute the
// actions above, we just want to serialize them and marshal their
// arguments, send them over to the controller side and have them being
// executed there. The magic below takes care of turning each action into a
// function that returns the marshaled args.

// A DeferredAction is a bundle of Args and a method name. This is the marshaled
// version of a StateActions method call.
export interface DeferredAction<Args = {}> {
  type: string;
  args: Args;
}

// This type magic creates a type function DeferredActions<T> which takes a type
// T and 'maps' its attributes. For each attribute on T matching the signature:
// (state: StateDraft, args: Args) => void
// DeferredActions<T> has an attribute:
// (args: Args) => DeferredAction<Args>
type ActionFunction<Args> = (state: StateDraft, args: Args) => void;
type DeferredActionFunc<T> = T extends ActionFunction<infer Args>?
    (args: Args) => DeferredAction<Args>:
    never;
type DeferredActions<C> = {
  [P in keyof C]: DeferredActionFunc<C[P]>;
};

// Actions is an implementation of DeferredActions<typeof StateActions>.
// (since StateActions is a variable not a type we have to do
// 'typeof StateActions' to access the (unnamed) type of StateActions).
// It's a Proxy such that any attribute access returns a function:
// (args) => {return {type: ATTRIBUTE_NAME, args};}
export const Actions =
    new Proxy<DeferredActions<typeof StateActions>>({} as any, {
      get(_: any, prop: string, _2: any) {
        return (args: {}): DeferredAction<{}> => {
          return {
            type: prop,
            args,
          };
        };
      },
    });<|MERGE_RESOLUTION|>--- conflicted
+++ resolved
@@ -61,11 +61,7 @@
   UtidToTrackSortKey,
   VisibleState,
 } from './state';
-<<<<<<< HEAD
-import {toNs} from './time';
-=======
 import {TPDuration, TPTime} from './time';
->>>>>>> bad11ba2
 
 export const DEBUG_SLICE_TRACK_KIND = 'DebugSliceTrack';
 
@@ -93,13 +89,8 @@
 }
 
 export interface PostedScrollToRange {
-<<<<<<< HEAD
-  timeStart: number;
-  timeEnd: number;
-=======
   timeStart: TPTime;
   timeEnd: TPTime;
->>>>>>> bad11ba2
   viewPercentage?: number;
 }
 
@@ -307,7 +298,6 @@
     const track = state.tracks[args.trackId];
     assertTrue(track.kind === DEBUG_SLICE_TRACK_KIND);
     removeTrack(state, args.trackId);
-<<<<<<< HEAD
   },
 
   removeVisualisedArgTracks(state: StateDraft, args: {trackIds: string[]}) {
@@ -324,24 +314,6 @@
     }
   },
 
-=======
-  },
-
-  removeVisualisedArgTracks(state: StateDraft, args: {trackIds: string[]}) {
-    for (const trackId of args.trackIds) {
-      const track = state.tracks[trackId];
-
-      const namespace = (track.config as {namespace?: string}).namespace;
-      if (namespace === undefined) {
-        throw new Error(
-            'All visualised arg tracks should have non-empty namespace');
-      }
-
-      removeTrack(state, trackId);
-    }
-  },
-
->>>>>>> bad11ba2
   maybeExpandOnlyTrackGroup(state: StateDraft, _: {}): void {
     const trackGroups = Object.values(state.trackGroups);
     if (trackGroups.length === 1) {
@@ -580,11 +552,7 @@
 
   addAutomaticNote(
       state: StateDraft,
-<<<<<<< HEAD
-      args: {timestamp: number, color: string, text: string}): void {
-=======
       args: {timestamp: TPTime, color: string, text: string}): void {
->>>>>>> bad11ba2
     const id = generateNextId(state);
     state.notes[id] = {
       noteType: 'DEFAULT',
@@ -595,11 +563,7 @@
     };
   },
 
-<<<<<<< HEAD
-  addNote(state: StateDraft, args: {timestamp: number, color: string}): void {
-=======
   addNote(state: StateDraft, args: {timestamp: TPTime, color: string}): void {
->>>>>>> bad11ba2
     const id = generateNextId(state);
     state.notes[id] = {
       noteType: 'DEFAULT',
@@ -642,21 +606,10 @@
   },
 
   markArea(state: StateDraft, args: {area: Area, persistent: boolean}): void {
-<<<<<<< HEAD
-    const areaId = generateNextId(state);
-    assertTrue(args.area.endSec >= args.area.startSec);
-    state.areas[areaId] = {
-      id: areaId,
-      startSec: args.area.startSec,
-      endSec: args.area.endSec,
-      tracks: args.area.tracks,
-    };
-=======
     const {start, end, tracks} = args.area;
     assertTrue(start <= end);
     const areaId = generateNextId(state);
     state.areas[areaId] = {id: areaId, start, end, tracks};
->>>>>>> bad11ba2
     const noteId = args.persistent ? generateNextId(state) : '0';
     const color = args.persistent ? randomColor() : '#344596';
     state.notes[noteId] = {
@@ -723,11 +676,7 @@
 
   selectHeapProfile(
       state: StateDraft,
-<<<<<<< HEAD
-      args: {id: number, upid: number, ts: number, type: ProfileType}): void {
-=======
       args: {id: number, upid: number, ts: TPTime, type: ProfileType}): void {
->>>>>>> bad11ba2
     state.currentSelection = {
       kind: 'HEAP_PROFILE',
       id: args.id,
@@ -747,13 +696,8 @@
   selectPerfSamples(state: StateDraft, args: {
     id: number,
     upid: number,
-<<<<<<< HEAD
-    leftTs: number,
-    rightTs: number,
-=======
     leftTs: TPTime,
     rightTs: TPTime,
->>>>>>> bad11ba2
     type: ProfileType
   }): void {
     state.currentSelection = {
@@ -766,13 +710,8 @@
     };
     this.openFlamegraph(state, {
       type: args.type,
-<<<<<<< HEAD
-      startNs: args.leftTs,
-      endNs: args.rightTs,
-=======
       start: args.leftTs,
       end: args.rightTs,
->>>>>>> bad11ba2
       upids: [args.upid],
       viewingOption: PERF_SAMPLES_KEY,
     });
@@ -780,13 +719,8 @@
 
   openFlamegraph(state: StateDraft, args: {
     upids: number[],
-<<<<<<< HEAD
-    startNs: number,
-    endNs: number,
-=======
     start: TPTime,
     end: TPTime,
->>>>>>> bad11ba2
     type: ProfileType,
     viewingOption: FlamegraphStateViewingOption
   }): void {
@@ -846,23 +780,14 @@
   selectDebugSlice(state: StateDraft, args: {
     id: number,
     sqlTableName: string,
-<<<<<<< HEAD
-    startS: number,
-    durationS: number,
-=======
     start: TPTime,
     duration: TPDuration,
->>>>>>> bad11ba2
     trackId: string,
   }): void {
     state.currentSelection = {
       kind: 'DEBUG_SLICE',
       id: args.id,
       sqlTableName: args.sqlTableName,
-<<<<<<< HEAD
-      startS: args.startS,
-      durationS: args.durationS,
-=======
       start: args.start,
       duration: args.duration,
       trackId: args.trackId,
@@ -882,7 +807,6 @@
       sqlTableName: args.sqlTableName,
       start: args.start,
       duration: args.duration,
->>>>>>> bad11ba2
       trackId: args.trackId,
     };
   },
@@ -982,38 +906,17 @@
   },
 
   selectArea(state: StateDraft, args: {area: Area}): void {
-<<<<<<< HEAD
-    const areaId = generateNextId(state);
-    assertTrue(args.area.endSec >= args.area.startSec);
-    state.areas[areaId] = {
-      id: areaId,
-      startSec: args.area.startSec,
-      endSec: args.area.endSec,
-      tracks: args.area.tracks,
-    };
-=======
     const {start, end, tracks} = args.area;
     assertTrue(start <= end);
     const areaId = generateNextId(state);
     state.areas[areaId] = {id: areaId, start, end, tracks};
->>>>>>> bad11ba2
     state.currentSelection = {kind: 'AREA', areaId};
   },
 
   editArea(state: StateDraft, args: {area: Area, areaId: string}): void {
-<<<<<<< HEAD
-    assertTrue(args.area.endSec >= args.area.startSec);
-    state.areas[args.areaId] = {
-      id: args.areaId,
-      startSec: args.area.startSec,
-      endSec: args.area.endSec,
-      tracks: args.area.tracks,
-    };
-=======
     const {start, end, tracks} = args.area;
     assertTrue(start <= end);
     state.areas[args.areaId] = {id: args.areaId, start, end, tracks};
->>>>>>> bad11ba2
   },
 
   reSelectArea(state: StateDraft, args: {areaId: string, noteId: string}):
@@ -1133,11 +1036,7 @@
     state.searchIndex = args.index;
   },
 
-<<<<<<< HEAD
-  setHoverCursorTimestamp(state: StateDraft, args: {ts: number}) {
-=======
   setHoverCursorTimestamp(state: StateDraft, args: {ts: TPTime}) {
->>>>>>> bad11ba2
     state.hoverCursorTimestamp = args.ts;
   },
 
@@ -1200,7 +1099,6 @@
       state: StateDraft, args: {queryRequested: boolean}) {
     state.nonSerializableState.pivotTable.queryRequested = args.queryRequested;
   },
-<<<<<<< HEAD
 
   setPivotTablePivotSelected(
       state: StateDraft, args: {column: TableColumn, selected: boolean}) {
@@ -1217,24 +1115,6 @@
         .aggregationFunction = args.function;
   },
 
-=======
-
-  setPivotTablePivotSelected(
-      state: StateDraft, args: {column: TableColumn, selected: boolean}) {
-    toggleEnabled(
-        tableColumnEquals,
-        state.nonSerializableState.pivotTable.selectedPivots,
-        args.column,
-        args.selected);
-  },
-
-  setPivotTableAggregationFunction(
-      state: StateDraft, args: {index: number, function: AggregationFunction}) {
-    state.nonSerializableState.pivotTable.selectedAggregations[args.index]
-        .aggregationFunction = args.function;
-  },
-
->>>>>>> bad11ba2
   setPivotTableSortColumn(
       state: StateDraft,
       args: {aggregationIndex: number, order: SortDirection}) {
@@ -1253,7 +1133,6 @@
       state.visualisedArgs.push(args.argName);
     }
   },
-<<<<<<< HEAD
 
   removeVisualisedArg(state: StateDraft, args: {argName: string}) {
     state.visualisedArgs =
@@ -1265,19 +1144,6 @@
     state.nonSerializableState.pivotTable.argumentNames = args.argumentNames;
   },
 
-=======
-
-  removeVisualisedArg(state: StateDraft, args: {argName: string}) {
-    state.visualisedArgs =
-        state.visualisedArgs.filter((val) => val !== args.argName);
-  },
-
-  setPivotTableArgumentNames(
-      state: StateDraft, args: {argumentNames: string[]}) {
-    state.nonSerializableState.pivotTable.argumentNames = args.argumentNames;
-  },
-
->>>>>>> bad11ba2
   changePivotTablePivotOrder(
       state: StateDraft,
       args: {from: number, to: number, direction: DropDirection}) {
